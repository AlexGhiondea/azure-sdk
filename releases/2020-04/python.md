--- conflicted
+++ resolved
@@ -9,11 +9,6 @@
 
 The Azure SDK team is pleased to make available the April 2020 client library GA release.
 
-<<<<<<< HEAD
-#### Preview
-
-- Text Analytics
-=======
 This release includes the following:
 
 #### GA
@@ -22,8 +17,7 @@
 
 #### Preview
 
-
->>>>>>> d29e903c
+- Text Analytics
 
 
 ## Installation Instructions
@@ -31,9 +25,6 @@
 To install the latest preview version of the packages, copy and paste the following commands into a terminal:
 
 ```bash
-<<<<<<< HEAD
-pip install --pre azure-ai-textanalytics
-=======
 pip install azure-appconfiguration
 pip install azure-eventhub
 pip install azure-eventhub-checkpointstoreblob
@@ -48,7 +39,6 @@
 pip install --pre azure-identity
 pip install --pre azure-ai-textanalytics
 pip install --pre azure-search
->>>>>>> d29e903c
 ```
 
 ## Feedback
@@ -59,14 +49,10 @@
 
 Detailed change logs are linked to in the Quick Links below. Here are some critical call outs.
 
-<<<<<<< HEAD
 ### Text Analytics [Changelog](https://github.com/Azure/azure-sdk-for-python/blob/master/sdk/textanalytics/azure-ai-textanalytics/CHANGELOG.md#change-log-azure-ai-textanalytics)
 
 - We are no longer supporting the `recognize_pii_entities` endpoint for this release
 - We are removing `TextAnalyticsApiKeyCredential` and are now using `AzureKeyCredential` from azure.core.credentials as our API key credential.
-=======
-
->>>>>>> d29e903c
 
 
 ## Latest Releases
