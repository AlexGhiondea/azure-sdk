---
title: Azure SDK for Python (April 2020)
layout: post
date: April 2020
tags: python
sidebar: releases_sidebar
repository: azure/azure-sdk-for-python
---

The Azure SDK team is pleased to make available the April 2020 client library GA release.

This release includes the following:

#### GA



#### Preview

<<<<<<< HEAD
- Text Analytics
=======
- Service Bus
- Event Hubs
>>>>>>> 84b1ae9d


## Installation Instructions

To install the latest preview version of the packages, copy and paste the following commands into a terminal:

```bash
pip install azure-appconfiguration
pip install --pre azure-eventhub
pip install azure-eventhub-checkpointstoreblob
pip install azure-eventhub-checkpointstoreblob-aio
pip install azure-storage-blob
pip install azure-storage-file-datalake
pip install azure-storage-file-share
pip install azure-storage-queue
pip install azure-keyvault-certificates
pip install azure-keyvault-keys
pip install azure-keyvault-secrets
pip install --pre azure-identity
pip install --pre azure-ai-textanalytics
pip install --pre azure-search
pip install --pre azure-servicebus
```

## Feedback

If you have a bug or feature request for one of the libraries, please post an issue to [GitHub](https://github.com/azure/azure-sdk-for-python/issues).

## Changelog

Detailed change logs are linked to in the Quick Links below. Here are some critical call outs.

<<<<<<< HEAD
### Text Analytics [Changelog](https://github.com/Azure/azure-sdk-for-python/blob/master/sdk/textanalytics/azure-ai-textanalytics/CHANGELOG.md#change-log-azure-ai-textanalytics)

- We are no longer supporting the `recognize_pii_entities` endpoint for this release
- We are removing `TextAnalyticsApiKeyCredential` and are now using `AzureKeyCredential` from azure.core.credentials as our API key credential.
=======
### Service Bus [Changelog](https://github.com/Azure/azure-sdk-for-python/blob/master/sdk/servicebus/azure-servicebus/CHANGELOG.md)

- This release simplifies the client hierarchy and many common flows, such as spawning senders and receivers directly from the `ServiceBusClient`.  Recommend reading migration guide and full changelog for details.
- Support for Azure Identity based authentication.
- Exception hierarchy has been overhauled and made more precise to better denote failure reasons.
- Batch creation is now initiated off of the sender via `create_batch`.
- Users should be aware that this is a preview release with only support for queues, full featureset will be included in upcoming previews.

### Event Hubs [Changelog](https://github.com/Azure/azure-sdk-for-python/blob/master/sdk/eventhub/azure-eventhub/CHANGELOG.md)
>>>>>>> 84b1ae9d

- Added `EventHubConsumerClient.receive_batch()` to receive and process events in batches instead of one by one. #9184
- `EventHubConsumerCliuent.receive()` has a new param `max_wait_time`. 
`on_event` is called every `max_wait_time` when no events are received and `max_wait_time` is not `None` or 0.
- Param event of `PartitionContext.update_checkpoint` is now optional. The last received event is used when param event is not passed in.
- `EventData.system_properties` has added missing properties when consuming messages from IotHub. #10408

## Latest Releases

{% assign packages = site.data.releases.latest.python-packages %}
{% include python-packages.html %}

{% include refs.md %}<|MERGE_RESOLUTION|>--- conflicted
+++ resolved
@@ -17,12 +17,9 @@
 
 #### Preview
 
-<<<<<<< HEAD
 - Text Analytics
-=======
 - Service Bus
 - Event Hubs
->>>>>>> 84b1ae9d
 
 
 ## Installation Instructions
@@ -55,12 +52,11 @@
 
 Detailed change logs are linked to in the Quick Links below. Here are some critical call outs.
 
-<<<<<<< HEAD
 ### Text Analytics [Changelog](https://github.com/Azure/azure-sdk-for-python/blob/master/sdk/textanalytics/azure-ai-textanalytics/CHANGELOG.md#change-log-azure-ai-textanalytics)
 
 - We are no longer supporting the `recognize_pii_entities` endpoint for this release
 - We are removing `TextAnalyticsApiKeyCredential` and are now using `AzureKeyCredential` from azure.core.credentials as our API key credential.
-=======
+
 ### Service Bus [Changelog](https://github.com/Azure/azure-sdk-for-python/blob/master/sdk/servicebus/azure-servicebus/CHANGELOG.md)
 
 - This release simplifies the client hierarchy and many common flows, such as spawning senders and receivers directly from the `ServiceBusClient`.  Recommend reading migration guide and full changelog for details.
@@ -70,10 +66,9 @@
 - Users should be aware that this is a preview release with only support for queues, full featureset will be included in upcoming previews.
 
 ### Event Hubs [Changelog](https://github.com/Azure/azure-sdk-for-python/blob/master/sdk/eventhub/azure-eventhub/CHANGELOG.md)
->>>>>>> 84b1ae9d
 
 - Added `EventHubConsumerClient.receive_batch()` to receive and process events in batches instead of one by one. #9184
-- `EventHubConsumerCliuent.receive()` has a new param `max_wait_time`. 
+- `EventHubConsumerCliuent.receive()` has a new param `max_wait_time`.
 `on_event` is called every `max_wait_time` when no events are received and `max_wait_time` is not `None` or 0.
 - Param event of `PartitionContext.update_checkpoint` is now optional. The last received event is used when param event is not passed in.
 - `EventData.system_properties` has added missing properties when consuming messages from IotHub. #10408
